--- conflicted
+++ resolved
@@ -47,11 +47,6 @@
 //   publish the max buffer size the unit can handle.
 //
 // - Support continuous-mode CRC
-
-<<<<<<< HEAD
-=======
-use kernel::debug;
->>>>>>> 7f9bf195
 
 use crate::deferred_call_tasks::Task;
 use crate::pm::{disable_clock, enable_clock, Clock, HSBClock, PBBClock};
@@ -62,11 +57,7 @@
     register_bitfields, FieldValue, InMemoryRegister, ReadOnly, ReadWrite, WriteOnly,
 };
 use kernel::common::{deferred_call::DeferredCall, leasable_buffer::LeasableBuffer, StaticRef};
-<<<<<<< HEAD
-use kernel::hil::crc::{Crc, CrcAlgorithm, Client, CrcOutput};
-=======
 use kernel::hil::crc::{Client, Crc, CrcAlgorithm, CrcOutput};
->>>>>>> 7f9bf195
 use kernel::ErrorCode;
 
 // Base address of CRCCU registers.  See "7.1 Product Mapping"
@@ -414,14 +405,6 @@
         // If there currently is a DMA operation in progress, refuse
         // to set the algorithm.
         if TCR(self.descriptor.ctrl.get()).interrupt_enabled() || self.compute_requested.get() {
-<<<<<<< HEAD
-=======
-            debug!(
-                "Algorithm fail: busy due to Interrupt: {}, compute: {}",
-                TCR(self.descriptor.ctrl.get()).interrupt_enabled(),
-                self.compute_requested.get()
-            );
->>>>>>> 7f9bf195
             // A computation is already in progress
             return Err(ErrorCode::BUSY);
         }
@@ -454,11 +437,7 @@
             return Err((ErrorCode::BUSY, data));
         }
 
-<<<<<<< HEAD
-        // Need to initialize after checking business, because init will 
-=======
         // Need to initialize after checking business, because init will
->>>>>>> 7f9bf195
         // clear out interrupt state.
         self.init();
 
@@ -507,9 +486,6 @@
         self.current_full_buffer.set(full_slice_ptr_len);
 
         // Ensure the &'static mut slice reference goes out of scope
-<<<<<<< HEAD
-        core::mem::drop(full_slice);
-=======
         //
         // We can't use mem::drop on a reference here, clippy will
         // complain, even though it would be effective at making this
@@ -520,7 +496,6 @@
         // tock/tock#2637 for more information.
         //
         // core::mem::drop(full_slice);
->>>>>>> 7f9bf195
 
         // Set the descriptor memory address accordingly
         self.registers
