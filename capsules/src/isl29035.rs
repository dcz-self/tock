//! Driver for the ISL29035 digital light sensor.
//!
//! <http://bit.ly/2rA00cH>
//!
//! > The ISL29035 is an integrated ambient and infrared light-to-digital
//! > converter with I2C (SMBus compatible) Interface. Its advanced self-
//! > calibrated photodiode array emulates human eye response with excellent IR
//! > rejection. The on-chip ADC is capable of rejecting 50Hz and 60Hz flicker
//! > caused by artificial light sources. The Lux range select feature allows
//! > users to program the Lux range for optimized counts/Lux.
//!
//! Usage
//! -----
//!
//! ```rust
//! # use kernel::static_init;
//! # use capsules::virtual_alarm::VirtualMuxAlarm;
//!
//! let isl29035_i2c = static_init!(I2CDevice, I2CDevice::new(i2c_bus, 0x44));
//! let isl29035_virtual_alarm = static_init!(
//!     VirtualMuxAlarm<'static, sam4l::ast::Ast>,
//!     VirtualMuxAlarm::new(mux_alarm));
//! let isl29035 = static_init!(
//!     capsules::isl29035::Isl29035<'static, VirtualMuxAlarm<'static, sam4l::ast::Ast>>,
//!     capsules::isl29035::Isl29035::new(isl29035_i2c, isl29035_virtual_alarm,
//!                                       &mut capsules::isl29035::BUF));
//! isl29035_i2c.set_client(isl29035);
//! isl29035_virtual_alarm.set_client(isl29035);
//! ```

use core::cell::Cell;
use kernel::common::cells::{OptionalCell, TakeCell};
use kernel::hil::i2c::{Error, I2CClient, I2CDevice};
use kernel::hil::sensors::{AmbientLight, AmbientLightClient};
use kernel::hil::time;
use kernel::ReturnCode;

pub static mut BUF: [u8; 3] = [0; 3];

#[derive(Copy, Clone, PartialEq)]
enum State {
    Disabled,
    Enabling,
    Integrating,
    ReadingLI,
    Disabling(usize),
}

pub struct Isl29035<'a, A: time::Alarm<'a>> {
    i2c: &'a dyn I2CDevice,
    alarm: &'a A,
    state: Cell<State>,
    buffer: TakeCell<'static, [u8]>,
    client: OptionalCell<&'a dyn AmbientLightClient>,
}

impl<'a, A: time::Alarm<'a>> Isl29035<'a, A> {
    pub fn new(i2c: &'a dyn I2CDevice, alarm: &'a A, buffer: &'static mut [u8]) -> Isl29035<'a, A> {
        Isl29035 {
            i2c: i2c,
            alarm: alarm,
            state: Cell::new(State::Disabled),
            buffer: TakeCell::new(buffer),
            client: OptionalCell::empty(),
        }
    }

    pub fn start_read_lux(&self) {
        if self.state.get() == State::Disabled {
            self.buffer.take().map(|buf| {
                self.i2c.enable();
                buf[0] = 0;
                // CMD 1 Register:
                // Interrupt persist for 1 integration cycle (bits 0 & 1)
                // Measure ALS continuously (buts 5,6 & 7)
                // Bit 2 is the interrupt bit
                // Bits 3 & 4 are reserved
                buf[1] = 0b10100000;

                // CMD 2 Register:
                // Range 4000 (bits 0, 1)
                // ADC resolution 8-bit (bits 2,3)
                // Other bits are reserved
                buf[2] = 0b00001001;
                self.i2c.write(buf, 3);
                self.state.set(State::Enabling);
            });
        }
    }
}

impl<'a, A: time::Alarm<'a>> AmbientLight for Isl29035<'a, A> {
    fn set_client(&self, client: &'static dyn AmbientLightClient) {
        self.client.set(client);
    }

    fn read_light_intensity(&self) -> ReturnCode {
        self.start_read_lux();
        ReturnCode::SUCCESS
    }
}

<<<<<<< HEAD
impl<A: time::Alarm<'a>> time::AlarmClient for Isl29035<'a, A> {
    fn alarm(&self) {
=======
impl<'a, A: time::Alarm<'a>> time::AlarmClient for Isl29035<'a, A> {
    fn fired(&self) {
>>>>>>> 313a5e12
        self.buffer.take().map(|buffer| {
            // Turn on i2c to send commands.
            self.i2c.enable();

            buffer[0] = 0x02 as u8;
            self.i2c.write_read(buffer, 1, 2);
            self.state.set(State::ReadingLI);
        });
    }
}

impl<'a, A: time::Alarm<'a>> I2CClient for Isl29035<'a, A> {
    fn command_complete(&self, buffer: &'static mut [u8], _error: Error) {
        // TODO(alevy): handle I2C errors
        match self.state.get() {
            State::Enabling => {
                // Set a timer to wait for the conversion to be done.
                // For 8 bits, thats 410 us (per Table 11 in the datasheet).
                let interval = A::ticks_from_us(410);
                self.alarm.set_alarm(self.alarm.now(), interval);

                // Now wait for timer to expire
                self.buffer.replace(buffer);
                self.i2c.disable();
                self.state.set(State::Integrating);
            }
            State::ReadingLI => {
                // During configuration we set the ADC resolution to 8 bits and
                // the range to 4000.
                //
                // Since it's only 8 bits, we ignore the second byte of output.
                //
                // For a given Range and n (-bits of ADC resolution):
                // Lux = Data * (Range / 2^n)
                let data = buffer[0] as usize; //((buffer[1] as usize) << 8) | buffer[0] as usize;
                let lux = (data * 4000) >> 8;

                buffer[0] = 0;
                self.i2c.write(buffer, 2);
                self.state.set(State::Disabling(lux));
            }
            State::Disabling(lux) => {
                self.i2c.disable();
                self.state.set(State::Disabled);
                self.buffer.replace(buffer);
                self.client.map(|client| client.callback(lux));
            }
            _ => {}
        }
    }
}<|MERGE_RESOLUTION|>--- conflicted
+++ resolved
@@ -100,13 +100,8 @@
     }
 }
 
-<<<<<<< HEAD
-impl<A: time::Alarm<'a>> time::AlarmClient for Isl29035<'a, A> {
+impl<'a, A: time::Alarm<'a>> time::AlarmClient for Isl29035<'a, A> {
     fn alarm(&self) {
-=======
-impl<'a, A: time::Alarm<'a>> time::AlarmClient for Isl29035<'a, A> {
-    fn fired(&self) {
->>>>>>> 313a5e12
         self.buffer.take().map(|buffer| {
             // Turn on i2c to send commands.
             self.i2c.enable();
